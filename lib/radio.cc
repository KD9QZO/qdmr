--- conflicted
+++ resolved
@@ -388,7 +388,9 @@
     TyTInterface *dfu = new TyTInterface(0x0483, 0xdf11);
     if (dfu->isOpen()) {
       id = dfu->identifier();
-      if ((id.isValid() && (RadioInfo::UV390 == id.id())) || (force.isValid() && (RadioInfo::UV390 == force.id()))) {
+      if ((id.isValid() && (RadioInfo::MD390 == id.id())) || (force.isValid() && (RadioInfo::MD390 == force.id()))) {
+        return new MD390(dfu);
+      } else if ((id.isValid() && (RadioInfo::UV390 == id.id())) || (force.isValid() && (RadioInfo::UV390 == force.id()))) {
         return new UV390(dfu);
       } else if ((id.isValid() && (RadioInfo::MD2017 == id.id())) || (force.isValid() && (RadioInfo::MD2017 == force.id()))) {
         return new MD2017(dfu);
@@ -398,16 +400,6 @@
         dfu->deleteLater();
         return nullptr;
       }
-<<<<<<< HEAD
-      if ((RadioInfo::MD390 == id.id()) || (force.isValid() && (RadioInfo::MD390 == force.id()))) {
-        return new MD390(dfu);
-      } else if ((RadioInfo::UV390 == id.id()) || (force.isValid() && (RadioInfo::UV390 == force.id()))) {
-        return new UV390(dfu);
-      } else if ((RadioInfo::MD2017 == id.id()) || (force.isValid() && (RadioInfo::MD2017 == force.id()))) {
-        return new MD2017(dfu);
-      }
-=======
->>>>>>> dfe5fd53
     } else {
       dfu->deleteLater();
     }
