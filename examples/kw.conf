--- conflicted
+++ resolved
@@ -1,9 +1,5 @@
 #
-<<<<<<< HEAD
 # Configuration generated So. Nov. 1 11:21:23 2020 by qdrm, version 0.4.0
-=======
-# Configuration generated Mo. Sept. 28 17:45:13 2020 by qdrm, version 0.3.1
->>>>>>> cf0807f0
 # see https://dm3mat.darc.de/qdmr for details.
 #
 
