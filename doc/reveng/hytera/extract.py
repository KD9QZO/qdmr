#!/usr/bin/env python3

import struct
import sys
import binascii
import itertools
import usb.core
import usb.util
import math
from prettytable import PrettyTable
from functools import partial

import argparse
parser = argparse.ArgumentParser()
parser.add_argument("command", help="""What to extract. Possible commands are: serial (dumps serial data in hex).
""")
args = parser.parse_args()

def download(segments):
  READ_SZ = 0x400
  TIMEOUT = 1500
  OUT_EP = 0x04
  IN_EP = 0x84

  dev = usb.core.find(idVendor=0x238b, idProduct=0x0a11)

  if dev is None:
    raise ValueError('Radio not found')

  dev.set_configuration()

  # Send preamble packets
  for pkt in [b'\x7e\x00\x00\xfe\x20\x10\x00\x00\x00\x0c\x60\xe5',
              b'\x7e\x01\x00\x00\x20\x10\x00\x00\x00\x14\x31\xd3\x02\x03\x02\x01\x00\x00\x2c\x03',
              b'\x7e\x01\x00\x00\x20\x10\x00\x00\x00\x24\x02\xf1\x02\xc5\x01\x11\x00\x00\x00\x00\x00\x00\x00\x00\x00\x00\x00\x00\x00\x00\x00\x00\x00\x00\x5b\x03',
              b'\x7e\x01\x00\x00\x20\x10\x00\x00\x00\x14\x41\xc3\x02\x01\x02\x01\x00\x12\x1c\x03']:
    dev.write(OUT_EP, pkt, TIMEOUT)
    dev.read(IN_EP, 1024, TIMEOUT)

  def compose_read_command(address, length):
    x = 0x5959 - (address + length + 1)

    # Count the number of times this number has wrapped around 0
    wraps = abs(math.floor(x / 0xffff))
    crc = struct.pack('>H', ((x - wraps) & 0xffff))
    lengthBytes = struct.pack('<H', length)
    addressBytes = struct.pack('<I', address)

    return b'\x7e\x01\x00\x00\x20\x10\x00\x00\x00\x1f' + \
      bytes([crc[0]]) + b'\xa4\x02\xc7\x01\x0c\x00\x00\x00\x00\x01\x00\x00' + \
      addressBytes + lengthBytes + bytes([crc[1]]) + b'\x03'

  def readSegment(start_address, sz):
    end_address = start_address + sz
    ret = bytes()

    for addr in range(start_address, end_address, READ_SZ):
      length = READ_SZ if (addr + READ_SZ) < end_address else end_address - addr
      dev.write(OUT_EP, compose_read_command(addr, length), TIMEOUT)
      data = dev.read(IN_EP, 0x700, TIMEOUT)

      cmd, flag, src, des, unknown, length, payload = unpackLayer0Data(data)
      plen = len(payload)
      if (0x04 != cmd) or (7 > plen):
        raise ValueError('Expected response packet')

      # unpack layer 1
      u1, f1, what, u2, crc, end, plen, payload = unpackRequestResponse(payload)
      if 0xC7 != what:
        raise ValueError('Expected only read data')

      # unpack layer 2
      addr, length, crc_comp, payload = unpackReadWriteResponse(payload)

<<<<<<< HEAD
      ret += payload

    return ret
=======
    # unpack layer 1
    u1, f1, what, u2, crc, crc_comp, end, plen, payload = unpackRequestResponse(payload)
    if 0xC7 != what:
      raise ValueError('Expected only read data')

    # unpack layer 2
    addr, length, payload = unpackReadWriteResponse(payload)
>>>>>>> f7e84b49

  segmentData = [readSegment(x[0], x[1]) for x in segments]

  dev.write(OUT_EP, b'\x7e\x01\x00\x00\x20\x10\x00\x00\x00\x14\xf4\x0f\x02\xc6\x01\x01\x00\x00\x6a\x03')
  dev.read(IN_EP, 1024, TIMEOUT)

  return segmentData

def hexDump(s, prefix="", addr=0):
  N = len(s)
  Nb = N//16
  if (N%16): Nb += 1
  res = ""
  for j in range(Nb):
    a,b = j*16, min((j+1)*16,N)

    h = " ".join(map("{:02x}".format, s[a:b]))
    h += "   "*(16-(b-a))
    t = ""
    for i in range(a,b):
      c = s[i]
      if c>=0x20 and c<0x7f:
        t += chr(c)
      else:
        t += "."

    res += (prefix + "{:08X} ".format(addr+16*j) + h + " | " + t + "\n")
  return res[:-1]


def unpackLayer0Data(data):
  cmd, flag, src, des, unknown, length = struct.unpack(">xBxBBBHH", data[:10])
  payload = data[10:]
  return cmd, flag, src, des, unknown, length, payload

def unpackRequestResponse(payload):
  msb, u1, f1, what, u2, length = struct.unpack("<BBBBBH", payload[:7])
  lsb, end = struct.unpack("BB", payload[-2:])
  crc, a,b = 0x5ECF, 1, -2
  if len(payload)%2==0: b=-3
  for x in struct.iter_unpack("<H", payload[a:b]):
    crc -= x[0]
  if len(payload)%2==0: crc -= payload[-3]
  crc = crc%0xffff
  return u1, f1, what, u2, ((msb<<8)|lsb), crc, end, length, payload[7:-2]

def unpackReadWriteRequest(payload):
  ukn1, ukn2, ukn3, ukn4, addr, length = struct.unpack("<bHHbIH", payload[:12])
  content = payload[12:]
  return addr, length, content

def unpackReadWriteResponse(payload):
  addr, length = struct.unpack("<xxxxxxxIH", payload[:13])
  content = payload[13:]
  return addr, length, content


####### USB Reading
<<<<<<< HEAD
elif "download" == args.command:
  data = download([(0, 0x196b28)])
  print(hexDump(data[0], "", 0))
=======
if "download" == args.command:
  data = download(0, 0x196b28)
  print(hexDump(data, "", 0))
>>>>>>> f7e84b49


elif "download_contacts" == args.command:
  data = download([(0x65b5c, 2), # Table Size
                   (0x65b6e, 2), # First contact index
                   (0x65b70, 0xc000)])

  tableElements = struct.unpack('<H', data[0])[0]
  currentIndex = struct.unpack('<H', data[1])[0]
  contactStructure = '<H32sBBHIIH'
  tableSize = tableElements * struct.calcsize(contactStructure)

  table = PrettyTable(['Index','Name', 'Type', 'Is referenced', 'pad1', 'id', 'unk1', 'link'])
  contactSlots = []

  # Build contact table.
  for idx, name, type, is_ref, pad1, id, unk1, link in struct.iter_unpack(contactStructure, data[2][:tableSize]):
    contactSlots.append([idx, name.decode('utf-8'), type, is_ref, pad1, id, unk1, link])

  assert len(contactSlots) == tableElements

  # Now traverse
  visitedIndexes = []
  while True:
    currentSlot = next(filter(lambda s: s[0] == currentIndex, contactSlots))
    link = currentSlot[7]
    type = currentSlot[2]
    isRef = currentSlot[3]

    if currentIndex in visitedIndexes:
      break

    visitedIndexes.append(currentIndex)

    typeName = "Unknown"
    if type == 0:
      typeName = 'Private Call'
    elif type == 1:
      typeName = 'Group Call'

    isRefString = "Unknown"

    isRefBool = bool(isRef)

    currentSlot[2] = typeName
    currentSlot[3] = isRefBool

    if type != 0x11:
      table.add_row(currentSlot)

    currentIndex = link

  print(table)<|MERGE_RESOLUTION|>--- conflicted
+++ resolved
@@ -72,19 +72,9 @@
       # unpack layer 2
       addr, length, crc_comp, payload = unpackReadWriteResponse(payload)
 
-<<<<<<< HEAD
       ret += payload
 
     return ret
-=======
-    # unpack layer 1
-    u1, f1, what, u2, crc, crc_comp, end, plen, payload = unpackRequestResponse(payload)
-    if 0xC7 != what:
-      raise ValueError('Expected only read data')
-
-    # unpack layer 2
-    addr, length, payload = unpackReadWriteResponse(payload)
->>>>>>> f7e84b49
 
   segmentData = [readSegment(x[0], x[1]) for x in segments]
 
@@ -143,16 +133,9 @@
 
 
 ####### USB Reading
-<<<<<<< HEAD
 elif "download" == args.command:
   data = download([(0, 0x196b28)])
   print(hexDump(data[0], "", 0))
-=======
-if "download" == args.command:
-  data = download(0, 0x196b28)
-  print(hexDump(data, "", 0))
->>>>>>> f7e84b49
-
 
 elif "download_contacts" == args.command:
   data = download([(0x65b5c, 2), # Table Size
