--- conflicted
+++ resolved
@@ -67,12 +67,12 @@
       raise ValueError('Expected response packet')
 
     # unpack layer 1
-    u1, f1, what, u2, crc, end, plen, payload = unpackRequestResponse(payload)
+    u1, f1, what, u2, crc, crc_comp, end, plen, payload = unpackRequestResponse(payload)
     if 0xC7 != what:
       raise ValueError('Expected only read data')
 
     # unpack layer 2
-    addr, length, crc_comp, payload = unpackReadWriteResponse(payload)
+    addr, length, payload = unpackReadWriteResponse(payload)
 
     ret += payload
 
@@ -141,13 +141,7 @@
 def unpackReadWriteRequest(payload):
   ukn1, ukn2, ukn3, ukn4, addr, length = struct.unpack("<bHHbIH", payload[:12])
   content = payload[12:]
-<<<<<<< HEAD
   return ukn1, ukn2, ukn3, ukn4, addr, length, content
-=======
-  for i in range(len(content)):
-    crc -= content[i]
-  return ukn1, ukn2, ukn3, ukn4, addr, length, crc&0xffff, content
->>>>>>> a782abd1
 
 def unpackReadWriteResponse(payload):
   addr, length = struct.unpack("<xxxxxxxIH", payload[:13])
@@ -161,7 +155,7 @@
   return isDataPacket(p) and isToHost(p) and (0x04 == getData(p)[1])
 
 
-if "serial" == args.command:
+if "raw" == args.command:
   print("#")
   print("# Serial data from '{0}'".format(args.cap_file))
   print("# '>' means from host to device.")
@@ -202,19 +196,11 @@
     
     print("{} type={}, len={:04X}, plen={:04X}, rcount={:04X}:".format(dir, cmd, tlen, plen, rcount))
     if (("REQ" == cmd) or ("RES"==cmd)) and plen>9:
-<<<<<<< HEAD
       u1, f1, what, u2, crc, crc_comp, end, plen, payload = unpackRequestResponse(payload)
       print("  | crc={:04X}, seq={:02X}, fixed={:02X}, req={:02X}, ukn2={:02X}, payload len={:04X}".format(crc, u1, f1, what, u2, plen))
 
       if (0xC7 == what) and ("REQ"==cmd): # read request
         ukn1, ukn2, ukn3, ukn4, addr, length, payload = unpackReadWriteRequest(payload); 
-=======
-      u1, f1, what, u2, crc, end, plen, payload = unpackRequestResponse(payload)
-      print("  | crc={:04X}, ukn1={:02X}, fixed={:02X}, what={:02X}, ukn2={:02X}, payload len={:04X}".format(crc, u1, f1, what, u2, plen))
-
-      if (0xC7 == what) and ("REQ"==cmd): # read request
-        ukn1, ukn2, ukn3, ukn4, addr, length, crc_comp, payload = unpackReadWriteRequest(payload); crc_comp-=u1
->>>>>>> a782abd1
         if crc!=crc_comp:
           crc = "\x1b[1;31m{:04X} ERR\x1b[0m".format(crc_comp)
         else: 
@@ -223,20 +209,16 @@
         if not args.nodump:
           print(hexDump(payload, "  |  | "))
       elif (0xC7 == what) and ("RES"==cmd): # read response
-<<<<<<< HEAD
         addr, length, payload = unpackReadWriteResponse(payload); 
         crc_comp -= (u1)
         crc_comp = crc_comp % 0xffff
-=======
-        addr, length, crc_comp, payload = unpackReadWriteResponse(payload); crc-=u1
->>>>>>> a782abd1
         if crc!=crc_comp:
           crc = "{:04X} ERR".format(crc_comp)
         else: 
           crc = "{:04X}".format(crc_comp) 
         print("  | READ from={:08X}, len={:04X}, crc={}".format(addr, length, crc))
         if not args.nodump:
-          print(hexDump(payload, "  |  | "))
+          print(hexDump(payload, "  |  | ", addr))
       elif (0xC8 == what) and ("REQ"==cmd):
         ukn1, ukn2, ukn3, ukn4, addr, length, payload = unpackReadWriteRequest(payload)
         if crc!=crc_comp:
@@ -245,7 +227,7 @@
           crc = "{:04X}".format(crc_comp) 
         print("  | WRITE to={:08X}, len={:04X}, crc={}".format(addr, length, crc))
         if not args.nodump:
-          print(hexDump(payload, "  |  | "))
+          print(hexDump(payload, "  |  | ", addr))
       elif (0xC8 == what) and ("RES"==cmd):
         addr, length, payload = unpackReadWriteResponse(payload)
         if crc!=crc_comp:
@@ -275,12 +257,12 @@
       continue
     
     # unpack layer 1
-    u1, f1, what, u2, crc, end, plen, payload = unpackRequestResponse(payload)
+    u1, f1, what, u2, crc, crc_calc, end, plen, payload = unpackRequestResponse(payload)
     if 0xC7 != what: # filter only read data 
       continue
 
     # unpack layer 2
-    addr, length, crc_comp, payload = unpackReadWriteResponse(payload)
+    addr, length, payload = unpackReadWriteResponse(payload)
     # Prepend left over bytes to fill up to 16b
     if len(leftover):
       payload  = leftover+payload
