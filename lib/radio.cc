--- conflicted
+++ resolved
@@ -340,11 +340,7 @@
     return new RD5R();
   } else if (("MD-760P" == id) || ("GD77" == force.toUpper())) {
     return new GD77();
-<<<<<<< HEAD
-  } else if (("MD-UV390" == id) || ("UV390" == force.toUpper())) {
-=======
-  } else if (("MD-UV380" == id) || ("MD-UV390" == id)) {
->>>>>>> 56388762
+  } else if (("MD-UV380" == id) || ("MD-UV390" == id) || ("UV390" == force.toUpper())) {
     return new UV390();
   } else if (("OpenGD77" == id) || ("OpenGD77" == force.toUpper())) {
     return new OpenGD77();
