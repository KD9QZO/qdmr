IF (APPLE)
 SET(hid_SOURCES hid_macos.cc)
 SET(hid_HEADERS hid_macos.hh)
 #SET(hid_SOURCES hid_libusb.cc)
 #SET(hid_HEADERS hid_libusb.hh)
ELSE (APPLE)
 SET(hid_SOURCES hid_libusb.cc)
 SET(hid_HEADERS hid_libusb.hh)
ENDIF(APPLE)

SET(libdmrconf_SOURCES
    utils.cc crc32.cc signaling.cc codeplugcontext.cc addressmap.cc radiointerface.cc errorstack.cc
<<<<<<< HEAD
    radio.cc ${hid_SOURCES} dfu_libusb.cc usbserial.cc radioinfo.cc radiolimits.cc
=======
    usbdevice.cc radio.cc ${hid_SOURCES} dfu_libusb.cc usbserial.cc radioinfo.cc
>>>>>>> 9a2361cf
    csvreader.cc dfufile.cc repeaterdatabase.cc userdatabase.cc logger.cc
    configobject.cc configreference.cc config.cc radiosettings.cc contact.cc rxgrouplist.cc channel.cc zone.cc
    scanlist.cc gpssystem.cc codeplug.cc roaming.cc callsigndb.cc talkgroupdatabase.cc radioid.cc
    tyt_radio.cc tyt_interface.cc tyt_codeplug.cc tyt_callsigndb.cc tyt_extensions.cc
    md2017.cc md2017_codeplug.cc md2017_callsigndb.cc md2017_filereader.cc
    md390.cc md390_codeplug.cc md390_filereader.cc
    uv390.cc uv390_codeplug.cc uv390_callsigndb.cc uv390_filereader.cc
    dm1701.cc dm1701_codeplug.cc dm1701_filereader.cc
    radioddity_radio.cc radioddity_codeplug.cc radioddity_extensions.cc radioddity_interface.cc
    rd5r.cc rd5r_codeplug.cc rd5r_filereader.cc
    gd77.cc gd77_codeplug.cc gd77_callsigndb.cc gd77_filereader.cc
    opengd77.cc opengd77_interface.cc opengd77_codeplug.cc opengd77_extension.cc opengd77_callsigndb.cc
    anytone_interface.cc anytone_radio.cc anytone_codeplug.cc anytone_extension.cc
    d868uv.cc d868uv_codeplug.cc d868uv_callsigndb.cc
    d878uv.cc d878uv_codeplug.cc
    d578uv.cc d578uv_codeplug.cc
    d878uv2.cc d878uv2_codeplug.cc d878uv2_callsigndb.cc)
SET(libdmrconf_MOC_HEADERS
<<<<<<< HEAD
    radio.hh ${hid_HEADERS} dfu_libusb.hh usbserial.hh radiolimits.hh
=======
    usbdevice.hh radio.hh ${hid_HEADERS} dfu_libusb.hh usbserial.hh
>>>>>>> 9a2361cf
    csvreader.hh dfufile.hh repeaterdatabase.hh userdatabase.hh logger.hh
    configobject.hh configreference.hh config.hh radiosettings.hh contact.hh rxgrouplist.hh channel.hh zone.hh
    scanlist.hh gpssystem.hh codeplug.hh roaming.hh callsigndb.hh talkgroupdatabase.hh radioid.hh
    tyt_radio.hh tyt_interface.hh tyt_codeplug.hh tyt_callsigndb.hh tyt_extensions.hh
    md2017.hh md2017_codeplug.hh md2017_callsigndb.hh
    md390.hh md390_codeplug.hh
    uv390.hh uv390_codeplug.hh uv390_callsigndb.hh
    dm1701.hh dm1701_codeplug.hh dm1701_filereader.hh
    radioddity_radio.hh radioddity_codeplug.hh radioddity_extensions.hh radioddity_interface.hh
    rd5r.hh rd5r_codeplug.hh
    gd77.hh gd77_codeplug.hh gd77_callsigndb.hh
    opengd77.hh opengd77_interface.hh opengd77_codeplug.hh opengd77_extension.hh opengd77_callsigndb.hh
    anytone_interface.hh anytone_radio.hh anytone_codeplug.hh anytone_extension.hh
    d868uv.hh d868uv_codeplug.hh d868uv_callsigndb.hh
    d878uv.hh d878uv_codeplug.hh
    d578uv.hh d578uv_codeplug.hh
    d878uv2.hh d878uv2_codeplug.hh d878uv2_callsigndb.hh)
SET(libdmrconf_HEADERS libdmrconf.hh radiointerface.hh radioinfo.hh
    gd77_filereader.hh rd5r_filereader.hh uv390_filereader.hh md2017_filereader.hh
    md390_filereader.hh
    utils.hh crc32.hh signaling.hh codeplugcontext.hh addressmap.hh errorstack.hh)

configure_file(config.h.in ${PROJECT_BINARY_DIR}/lib/config.h)

#SET(CMAKE_AUTOMOC ON)
qt5_wrap_cpp(libdmrconf_MOC_SOURCES ${libdmrconf_MOC_HEADERS})

add_library(libdmrconf SHARED ${libdmrconf_SOURCES} ${libdmrconf_MOC_SOURCES})
set_target_properties(libdmrconf PROPERTIES
	MACOSX_RPATH TRUE
  OUTPUT_NAME dmrconf
  VERSION "${PROJECT_VERSION}"
  SOVERSION "${PROJECT_VERSION_MAJOR}.${PROJECT_VERSION_MINOR}")
target_link_libraries(libdmrconf ${CORE_LIBS})

install(TARGETS libdmrconf DESTINATION ${CMAKE_INSTALL_FULL_LIBDIR})
install(FILES ${libdmrconf_HEADERS} DESTINATION ${CMAKE_INSTALL_FULL_INCLUDEDIR}/libdmrconf)
install(FILES ${libdmrconf_MOC_HEADERS} DESTINATION ${CMAKE_INSTALL_FULL_INCLUDEDIR}/libdmrconf)
install(FILES ${PROJECT_BINARY_DIR}/lib/config.h DESTINATION ${CMAKE_INSTALL_FULL_INCLUDEDIR}/libdmrconf)

if (UNIX AND NOT APPLE AND ${INSTALL_UDEV_RULES})
  install(FILES "${CMAKE_SOURCE_DIR}/dist/99-qdmr.rules" DESTINATION "/etc/udev/rules.d/")
endif(UNIX AND NOT APPLE AND ${INSTALL_UDEV_RULES})
<|MERGE_RESOLUTION|>--- conflicted
+++ resolved
@@ -10,11 +10,7 @@
 
 SET(libdmrconf_SOURCES
     utils.cc crc32.cc signaling.cc codeplugcontext.cc addressmap.cc radiointerface.cc errorstack.cc
-<<<<<<< HEAD
-    radio.cc ${hid_SOURCES} dfu_libusb.cc usbserial.cc radioinfo.cc radiolimits.cc
-=======
-    usbdevice.cc radio.cc ${hid_SOURCES} dfu_libusb.cc usbserial.cc radioinfo.cc
->>>>>>> 9a2361cf
+    usbdevice.cc radio.cc ${hid_SOURCES} dfu_libusb.cc usbserial.cc radioinfo.cc radiolimits.cc
     csvreader.cc dfufile.cc repeaterdatabase.cc userdatabase.cc logger.cc
     configobject.cc configreference.cc config.cc radiosettings.cc contact.cc rxgrouplist.cc channel.cc zone.cc
     scanlist.cc gpssystem.cc codeplug.cc roaming.cc callsigndb.cc talkgroupdatabase.cc radioid.cc
@@ -33,11 +29,7 @@
     d578uv.cc d578uv_codeplug.cc
     d878uv2.cc d878uv2_codeplug.cc d878uv2_callsigndb.cc)
 SET(libdmrconf_MOC_HEADERS
-<<<<<<< HEAD
-    radio.hh ${hid_HEADERS} dfu_libusb.hh usbserial.hh radiolimits.hh
-=======
-    usbdevice.hh radio.hh ${hid_HEADERS} dfu_libusb.hh usbserial.hh
->>>>>>> 9a2361cf
+    usbdevice.hh radio.hh ${hid_HEADERS} dfu_libusb.hh usbserial.hh radiolimits.hh
     csvreader.hh dfufile.hh repeaterdatabase.hh userdatabase.hh logger.hh
     configobject.hh configreference.hh config.hh radiosettings.hh contact.hh rxgrouplist.hh channel.hh zone.hh
     scanlist.hh gpssystem.hh codeplug.hh roaming.hh callsigndb.hh talkgroupdatabase.hh radioid.hh
